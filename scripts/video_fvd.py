--- conflicted
+++ resolved
@@ -111,14 +111,10 @@
     # Set batch size given dataset if not specified
     args.dataset = model_args.dataset
     if args.batch_size is None:
-<<<<<<< HEAD
-        args.batch_size = {'mazes_cwvae': 16, 'minerl': 8, 'carla_no_traffic': 4, 'carla_no_traffic_2x': 4}[args.dataset]
+        args.batch_size = {'mazes_cwvae': 16, 'minerl': 8, 'carla_no_traffic': 4, 'carla_no_traffic_2x': 4, 'carla_no_traffic_2x_encoded': 4}[args.dataset]
 
     if args.T is None:
         args.T = model_args.T
-=======
-        args.batch_size = {'mazes_cwvae': 16, 'minerl': 8, 'carla_no_traffic': 4, 'carla_no_traffic_2x': 4, 'carla_no_traffic_2x_encoded': 4}[model_args.dataset]
->>>>>>> 7a59349d
 
     # Prepare datasets
     sample_dataset = SampleDataset(samples_path=(Path(args.eval_dir) / "samples"), sample_idx=args.sample_idx, length=args.num_videos)
