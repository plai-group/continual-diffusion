--- conflicted
+++ resolved
@@ -198,12 +198,9 @@
     parser.add_argument("--max_latent_frames", type=int, default=None, help="Number of frames to sample in each stage. Defaults to max_frames/2.")
     parser.add_argument("--start_index", type=int, default=0)
     parser.add_argument("--stop_index", type=int, default=None)
-<<<<<<< HEAD
     parser.add_argument("--sampler", type=str, default="ddpm",)
-=======
     parser.add_argument("--use_ddim", type=str2bool, default=False)
     parser.add_argument("--eval_on_train", type=str2bool, default=False)
->>>>>>> a50d6219
     parser.add_argument("--timestep_respacing", type=str, default="")
     parser.add_argument("--clip_denoised", type=str2bool, default=True)
     parser.add_argument("--sample_idx", type=int, default=0, help="Sampled images will have this specific index. Used for sampling multiple videos with the same observations.")
